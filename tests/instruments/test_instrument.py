--- conflicted
+++ resolved
@@ -244,7 +244,38 @@
     fake.x = 2
     assert fake.read() == 'OUT 1'
 
-<<<<<<< HEAD
+@pytest.mark.parametrize("dynamic", [False, True])
+def test_control_multivalue(dynamic):
+    class Fake(FakeInstrument):
+        x = Instrument.control(
+            "", "%d,%d", "",
+            dynamic=dynamic,
+        )
+
+    fake = Fake()
+    fake.x = (5, 6)
+    assert fake.read() == '5,6'
+
+
+@pytest.mark.parametrize(
+    'set_command, given, expected, dynamic',
+    [("%d", 5, 5, False),
+     ("%d", 5, 5, True),
+     ("%d, %d", (5, 6), [5, 6], False),  # input has to be a tuple, not a list
+     ("%d, %d", (5, 6), [5, 6], True),  # input has to be a tuple, not a list
+     ])
+def test_fakeinstrument_control(set_command, given, expected, dynamic):
+    """FakeInstrument's custom simple control needs to process values correctly.
+    """
+    class Fake(FakeInstrument):
+        x = FakeInstrument.control(
+            "", set_command, "",
+        )
+
+    fake = Fake()
+    fake.x = given
+    assert fake.x == expected
+
 def test_instrument_dynamic_parameter():
     class GenericInstrument(FakeInstrument):
         fake_ctrl = Instrument.control(
@@ -307,34 +338,4 @@
     s1.fake_ctrl = 15
     s1.fake_ctrl_validator=strict_range # Back to strict_range
     with pytest.raises(ValueError) as e_info:
-        s1.fake_ctrl = 15
-=======
-
-def test_control_multivalue():
-    class Fake(FakeInstrument):
-        x = Instrument.control(
-            "", "%d,%d", "",
-        )
-
-    fake = Fake()
-    fake.x = (5, 6)
-    assert fake.read() == '5,6'
-
-
-@pytest.mark.parametrize(
-    'set_command, given, expected',
-    [("%d", 5, 5),
-     ("%d, %d", (5, 6), [5, 6]),  # input has to be a tuple, not a list
-     ])
-def test_fakeinstrument_control(set_command, given, expected):
-    """FakeInstrument's custom simple control needs to process values correctly.
-    """
-    class Fake(FakeInstrument):
-        x = FakeInstrument.control(
-            "", set_command, "",
-        )
-
-    fake = Fake()
-    fake.x = given
-    assert fake.x == expected
->>>>>>> f226ab4a
+        s1.fake_ctrl = 15